--- conflicted
+++ resolved
@@ -179,11 +179,7 @@
             };
             // `GpuTimestamps` uses a buffer of 2 `Timestamps`, one for the start and one for the end of the operation,
             // it's holding 9 floats (see `timings` below).
-<<<<<<< HEAD
-            assert!(
-=======
             debug_assert!(
->>>>>>> e706c539
                 timestamps_ms.len() >= num_substeps * 2 * 9,
                 "GpuTimestamps should be initialized with a bigger size"
             );
